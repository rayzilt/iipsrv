<<<<<<< HEAD
08/03/2014:
	- Changes to resizing algorithms to enable expansions as well as shrink for all views
	  and regions.
=======
24/02/2014:
	- Added missing function timer to JTL.cc and increased output precision in PFL.cc to 9.
>>>>>>> 0a5aecb2


24/01/2014:
	- Changes to IIPImage and KakaduImage constructors to force correct initialization of
	  the tile size.
	- Added missing std::isinfinite function for Windows Visual Studio compilation.


17/01/2013:
	- Fix to rotation code to have array indices run fully down to zero when counting down.
	  Thanks to Michal Becak for spotting this.


06/12/2013:
	- Minor fixes to PFL.cc to add extra error checking and eliminate compiler warnings.


05/12/2013:
	- Another update to use the ISO C++11 version of unordered_map if available. Plus a bunch
	  of compiler warning clean-ups.


04/12/2013:
	- Updated hash map definitions to try to use unordered_map if available and fall back to
	  hash_map or map. Now done more cleanly using autoconf detection.


02/12/2013:
	- Changes to IIPImage, TPTImage and KakaduImage class contstructors to use more efficient
	  member initializer lists, which are also necessary for compilation with clang compiler.


25/11/2013:
	- Bug on red/green/blue colormaps fixed. Adding colormap inversion function (Chiara Marmo).


22/10/2013:
	- Bittype compatibility has been completely reviewed. After normalization all processing
	  is done in float (Chiara Marmo).


07/09/2013:
	- Modified PFL to handle single points as well as profiles. Thus syntax for single
	  points: PFL=<resolution>:<x>,<y> and for profiles PFL=<resolution>:<x1>,<y1>-<x2>,<y2>


03/09/2013:
	- Updated PFL command to also handle multi-spectral data.


02/09/2013:
	- Modified PFL command to use JSON and implemented vertical profiles.


28/08/2013:
	- Added PFL command for obtaining raw X profiles of data. Syntax
	  is <resolution>:<x1>,<y1>-<x2>,<y2>. Only horizontal profiles are supported so far.


23/08/2013:
	- Fix to OpenMP code in Transform.cc for compatibility with Intel compiler - thanks
	  Emmanuel Bertin.
	- Addition of extra timing output in JTL.cc


06/08/2013:
	- Moved setenv/unsetenv function definitions to Main.cc where they are now needed following
	  movement of timezone setting code there.


31/07/2013:
	- Fix to JTL.cc and TPTImage.cc for multispectral sequences consisting of images of
	  different bit depths.


23/07/2013:
	- Fix to KakaduImage.cc to enable correct handling of bilevel images.
	- Fix to quality layer decoding - variables moved directly into IIPImage class
	- Scaling of 8 and 16 bit spectral data to normalized 0.0->1.0 float in SPECTRA.cc


08/07/2013:
	- Fix to configure.in for libmemcached configuration problem on Fedora.


02/07/2013:
        - Optimizations to FIF.cc. Unnecessary file header reading is now avoided as top
          level IIPImage class cache fully utilized. Cleanup of constructor code of IIPImage,
          TPTImage and KakaduImage code. Significant speed up to requests of cached images.
        - Modification to if_modified_since code in FIF.cc, to avoid repeatedly resetting the
          timezone environment variable to UTC when checking timestamps, which is a relatively
          slow process. This is now set once globally in Main.cc and set back on main exit.


12/06/2013:
	- Extra checks for malformed images in KakaduImage.cc.


11/04/2013:
	- Several fixes to Kakadu.cc. To force resolution levels to be floor(x/2) rather than the default
	  ceil(x/2) to match how TIFF resolutions are created. Also modification to force 16 bit
	  JPEG2000 to unsigned output. And also fix to strip alpha channels from images.


14/03/2013:
	- Fix to gamma conversion - thanks Chiara Marmo
	- Update to greyscale conversion code


09/03/2013:
	- Updated copyright message in header to new Free Software Foundation address.


08/03/2013:
	- Added greyscale conversion support via new filter_greyscale transform function.


23/02/2013:
	- Gamma correction fixed, minmax commands added, colormap commands added (Chiara Marmo)


30/01/2013:
	- Fix to prevent crashing on malformed JPEG2000 files.


11/12/2012:
	- Changed FLOAT enum type to FLOATINGPOINT to avoid VC++ compiler error.
	- Implemented 16 and 32bit versions of interpolation functions.


10/12/2012:
	- Cleanup to 32 bit code
	- New command to set dynamically the min and max for 32 bit float
	- Addition of rotation function for 90,180,270 degree rotations
	- Fixes to autoconf


30/10/2012:
	- Autoconf cleanup. Removed unneccesary autoconf files: should now use
	  autogen.sh script first before ./configure


18/10/2012:
	- Fix to imageCache delete in FIF.cc - thanks to Michal Becak.


16/10/2012:
	- Added support for TIFF 32 bit integer and float.
	- Fixed 16 bit JPEG2000 support.
	- Added 1 bit support for TIFF.
	- Added gamma support via GAM command.
	- Thanks to Chiara Marmo for initial implementation.


09/09/2012:
	- TIFF metadata fixes.


25/08/2012:
	- Windows compilation fixes by Michal Becak.


13/08/2012:
	- Detect JPEG YCbCr encoding in TIFF and request conversion to RGB
	  by libtiff. Tile _TIFFmalloc() now only occurs in getTile().


16/07/2012:
	- Added check to KakaduImage.cc to handle bilevel images.
	- Clean up to use only floats and floorf() in Transforms.cc.


14/05/2012:
	- Added bilinear interpolation option for CVT resizing. Added
	  INTERPOLATION parameter to Environment.h, which takes an integer.
	  0 for fastest nearest neighbour and 1 for bilinear (default).
	  Current bilinear implementation 2.5x slower than nearest neighbour.
	- Additional fix to MAX_LAYERS code.


11/05/2012:
	- Modified layer handling to decode all available layers if
	  MAX_LAYERS parameter is set to -1.


08/05/2012:
	- Fix to Mac OSX and FreeBSD compilation of KakaduImage.cc.


07/05/2012:
	- Fixed strip height calculation error in CVT.cc


01/05/2012:
	- Modified memory handling in JPEGCompressor.cc to better handle
	  images where the compressed version may be bigger than the
	  original (for example at very high quality levels).
	- Changes to CVT.cc to work with new JPEGCompressor code and removal
	  of chunked encoding header directive from CVT.cc.
	- Fixed bug in CVT when specifying both WID and HEI.
	- Fixed compiler warning in IIPResponse.cc.
	- Added man page.
	- Added missing definition of get_nprocs() function to Kakadu.cc
	  for Mac OSX and FreeBSD.


20/04/2012:
	- Fixed memory overun error in filter_contrast in Transforms.cc.


18/04/2012:
	- Major rewrite of CVT code to unify TIFF and JPEG2000 region
	  export. Region compositing now in TileManager->getRegion with
	  modified getRegion Kakadu function. Changes also to View class
	  and ColourTransforms code to enable greater modularity for
	  image processing to regions. ColourTransforms renamed to
	  Transforms.
	  Thanks to The National Library of Wales, who will be using
	  iipsrv & iipmooviewer to deliver their Historic Newspapers
	  in 2012.


21/03/2012:
	- Fix to TPTImage.c to force RGB conversion for YCbCr compressed
	  JPEG TIFFs, which is now the default in VIPS. Thanks to John
	  Cupitt for spotting this.


17/03/2012:
	- Changes to View.[h,cc] to make sure getRequestWidth and Height
	  return correctly rounded values.


12/03/2012:
	- Added HTTP Status: 400 Bad Request to error messages.


28/01/2012:
	- Fixes to KakaduImage.cc to properly catch exceptions during file
	  opening and a check for existence during codestream shutdown.
	- Also added a check to updateTimeStamp to throw an exception if file
	  unreadable.


28/08/2011:
	- Performance improvement to JPEG2000 16->8 bit downsampling. Now
	  using integer arithmetic rather than float.


24/08/2011:
	- Updates to configure.in, FIF.cc and DeepZoom.cc to check for and
	  handle missing setenv, unsetenv and log2 functions. Fixes problem
	  on Solaris 10.


02/08/2011:
	- Changed timegm function in FIF.cc to use more cross-platform POSIX
	  mktime function instead. Fixes compilation error on Solaris.


22/07/2011:
	- Added 16bit and CIELAB support for JPEG2000.
	- Other minor cleanups.


24/05/2011:
	- Fix added to DeepZoom.cc as FreeBSD does not have the log2 function.
	  Thanks to Andrew Hankinson for spotting this.


23/05/2011:
	- Another fix to ensure the max layers variable is correctly used in
	  Zoomify and DeepZoom output.


15/04/2011: Version 0.9.9 Released


15/04/2011:
	- Fix to View.h to properly take into account max layers variable.


14/04/2011:
	- Minor logging update to Zoomify.cc.


13/04/2011:
	- Updated VC++ project files.
	- Minor changes to logging in Main.cc.
	- Updated autoconf files.


08/04/2011:
	- Change to TileManager.cc to take into account whether a tile is padded
	  or not when applying a watermark.


06/04/2011:
	- Changes to allow compilation on Windows with Visual C++ Express 2010.
	  New windows subfolder with missing time definitions and VC solution file.
	  Fixes also include definition of snprintf, log2 and S_ISREG, which are
	  all missing in Windows. Many thanks to Rob "Bubba" Hines for his help in
	  porting.


21/03/2011:
	- Added extra NULL assignment to Task pointer after catch block to avoid
	  problems with uninitialized memory being deleted.
	- Added SIGINT handler for Ctrl-C interruptions with strsignal() to
	  display a more meaningful message.


17/03/2011:
	- Clean-up of signed/unsigned variables in IIPImage.h and KakaduImage.h.


15/03/2011:
	- Added sanity check for requested resolutions and tiles in JTL.cc.
	- Fixed problem with edge tiles and watermarking.
	- Clean-up of error message in TPTImage.cc.


14/03/2011:
	- Fixed problem with standalone mode. Can now bind to an FCGI socket by
	  running iipsrv on the command line with the argument --bind.
	  For example: ./iipsrv.fcgi --bind localhost:9000
	- Fixed memory problem reported by valgrind with 16bit images.
	  Now simply use memcpy instead of re-assigning memory blocks. Changes to
	  JTL.cc, DeepZoom.cc and Zoomify.cc.
	- Added extra buffer overhead during JPEG compression.
	- Minor fixes to buffer copy code in Writer.h.
	- Fixed memory leak in Memcached code - need to explicitly free returned
	  objects!


01/12/2010:
	- Modified Main.cc to not check in Memcached if there has been a
	  If-Modified-Since parameter sent and to not store 304 or error replies.
	  Otherwise we risk to send 304 replies to requests from uncached browsers.


25/11/2010:
	- Removed final CRLF from JTL, Zoomify and DeepZoom requests, which causes
	  problems with http pipelining in firefox.


24/11/2010:
	- Added extra checks to both TPTImage and KakaduImage for whether the
	  requested resolution exists.
	- Added ability to KakaduImage to downsize resolutions that were not generated
	  during encoding.
	- Added decompressor.finish() to catch block as finish crashes if called after
	  thread environment shut down.


18/11/2010:
	- Fixed problem when clipping when applying watermarks for both 8 and 16 bit images.


15/11/2010:
	- Added memcached support via libmemcached. List of servers passed via
	  MEMCACHED_SERVERS environment variable. Length of time the cache
	  remains valid set by optional MEMCACHED_TIMEOUT environment variable
	  (default is 3600 seconds). Storage is at output level, rather than tile
	  level, so is complementary to internal tile cache.
	  Thanks to Moravian Library in Brno (Moravska zemska knihovna v Brne,
	  http://www.mzk.cz/) R&D grant MK00009494301 & Old Maps Online
	  (http://www.oldmapsonline.org/) from the Ministry of Culture
	  of the Czech Republic.


06/11/2010:
	- Modification to Cache.h to use string::capacity() function instead of length()
	  to determine space used by string.


31/10/2010:
	- Added simple watermarking support via Watermark class. New environment
	  variables added for the watermark image, the opacity and probability.
	  Changes mainly to the TileManager and Session class. Watermarking happens
	  transparently within the TileManager class for all tiles. Thanks to
	  Moravian Library in Brno (Moravska zemska knihovna v Brne, http://www.mzk.cz/)
	  R&D grant MK00009494301 & Old Maps Online (http://www.oldmapsonline.org/)
	  from the Ministry of Culture of the Czech Republic.


15/09/2010:
	- Modified IIPImage.cc to enable handling of images with spectral band
	  indices with mixtures of 3 or 4 digits. For example, H1_pyr_000_090.tif
	  and H1_pyr_2500_090.tif.


05/03/2010:
	- Another fix to JPEGCompressor.cc to fix a crash with very small
	  tiles with libjpeg-8.


23/02/2010:
	- Modified JPEGCompressor.cc to fix compatibility problem with
	  libjpeg version 8. Simply removed jpeg_write_tables from
	  InitCompression function.


09/02/2010:
	- Fixed memory leak in Zoomify.cc and DeepZoom.cc


11/01/2010:
	- JPEG2000 support added via the Kakadu SDK. Added new class
	  KakaduImage derived from the IIPImage class. JPEG2000 support
	  added thanks to Moravian Library in Brno (Moravska zemska knihovna
	  v Brne, http://www.mzk.cz/) R&D grant MK00009494301 & Old Maps Online
	  (http://www.oldmapsonline.org/) from the Ministry of Culture of
	  the Czech Republic.
	- Fix to string literal warnings in Writer.h


08/01/2010:
	- Major changes to the HTTP headers sent by iipsrv. Added
	  HTTP Server id and Last-Modified timestamps to all server output.
	  Checks are now made for a If-Modified-Since response and a
	  304 Not Modified reponse returned if the timestamps match.
	  This should significantly improve server performance.


04/01/2010:
	- Fixed bug in FIF.cc - the file system prefix was not being
	  initialized for each new image.
	- Layers environment variable changed to MAX_LAYERS to represent
	  the maximum number of layers user is allowed to decode.


03/12/2009: Version 0.9.8 Released


02/12/2009:
	- Adding missing include to IIPImage.cc for compilation with
	  gcc 4.4.1


01/12/2009:
	- Added DeepZoom protocol support. Work carried out thanks to
	  Moravian Library in Brno (Moravska zemska knihovna v Brne,
	  http://www.mzk.cz/) R&D grant MK00009494301 & Old Maps Online
	  (http://www.oldmapsonline.org/) from the Ministry of Culture of
	  the Czech Republic.


29/11/2009:
	- Added SPECTRA.cc class for returning spectral reflectance values
	  from multispectral images.
	- Fix to IIPImage.cc to properly count the number of horizontal and
	  vertical angles (used for multispectral bands).


26/11/2009:
	- Fix to View class to take resampling into account when limiting
	  the CVT output size to the maximum server setting.


17/11/2009:
	- Update to Zoomify to fix way it calculates number of zoom levels.


05/11/2009:
	- Updated the autoconf, aclocal, automake and libtool scripts to the 
	  latest versions.


04/11/2009:
	- Added FILESYSTEM_PREFIX environment variable to allow a fixed prefix to
	  be applied to all image paths. Embedded NULL bytes of the form %00 and
	  any "../" are also now stripped out of any path for security reasons.
          (Thanks to Willem Hengeveld for suggesting this)


01/11/2009:
	- Fixes to View.h and View.cc to set the requested size to the maximum
	  allowable if not WID or HEI is set for the CVT command. The correct
	  resolution to use for CVT is now calculated for views smaller than
	  the smallest available.


30/10/2009:
	- Security fixes to Task.cc to make sure while loop is limited to the
	  expected number of arguments. (Thanks to Willem Hengeveld for pointing
	  this out).
	

19/08/2009:
	- Minor updates to IIPImage.h and IIPImage.cc. FIF.cc also now tests
	  for upper/lowercase .tif and .tiff suffixes.


14/08/2009:
	- Modification to View.cc and CVT.cc to calculate the appropriate
	  resolution as the smallest resolution with a dimension greater size
	  than the requested dimensions. The WID and HEI directives now
	  effectively give bounding dimensions.

11/08/2009:
	- Added simple nearest neighbour resampling to CVT command to allow it to
	  resize to the exact dimensions and not just the nearest available pyramid
	  resolution.
	- CVT Content-disposition tag now gives the image filename allowing the user
	  to save the image directly with this.


01/07/2009:
	- Added quality layer parameter to images for future use with file formats
	  such as JPEG2000 that support this. This allows the decoding of several
	  quality layers via the LYR command. Modifications to the RawTile API
	  as well as IIPImage::getTile resulting in a series of changes to
	  CVT.cc, JTL.CC, TIL.cc, TPTImage.cc, View.h, Main.cc and Environment.h.
	  New startup configuration "LAYERS" to set the default number of layers.
	  Default is 1 otherwise.


22/06/2009:
	- Changes to Zoomify.cc to take into account the fact that Zoomify expects
	  a fixed number of resolution levels.


15/04/2009:
	- Added a flag for padded tiles into RawTile.h. TIFF's are padded out
	  to the tile size, but other formats may not be. Changes to TPTImage,
	  TileManager and CVT to handle this.
	- Also changed the RawTile flag for memory managed tiles.


18/03/2009:
	- Added modification timestamps to the IIPImage and Rawtile classes.
	  The TileManager now checks whether the tile is fresh and reloads it
	  if necessary.


11/03/2009:
	- Several changes to JTL.cc and Cache.h to eliminate a memory leak. Also
	  replaced malloc/free in Rawtile with new/delete.


04/03/2009:
	- Minor changes to IIPResponse.cc to elimate type warnings.


06/06/2008:
	- Modifed the way the image dimensions are stored in the IIPImage class.
	  Rather than simply storing the max size, a vector of available dimensions
	  is saved making it easier to get the size for a given resolution.


05/06/2008:
	- Added Zoomify support via the Zoomify=/path.tif request. Works with both
	  the official flash client and the Zoomify patched OpenLayers javascript
	  client. Work carried out thanks to R&D grant DC08P02OUK006 - Old Maps
	  Online (www.oldmapsonline.org) from Ministry of Culture of the Czech Republic.


09/08/2007:
	- Added a Bits-per-channel OBJ request so that viewers can determine whether
	  to perform contrast adjustment server-side or client-side.


07/08/2007:
	- Added CIELAB conversion and contrast handling to JTL so that it can handle
	  16 bit images.


12/06/2007:
	- Updated URL decoding function in FIF.cc to C++ style and avoid a potential
	  buffer overflow.
	- Changed Task::run arguments to be const std::string& instead of just std::string.


08/06/2007:
	- Changed JTL headers to enable HTTP 1.1 compatible cache control.


13/12/2006: Version 0.9.7 Released


07/11/2006:
	- Fixed the standalone mode, which is now activated by launching with
	  --standalone with an argument giving the socket port or path. For example,
	  localhost:8000 or /tmp/iipsrv.sock.


31/10/2006:
	- Added hillshading Task class and function for simulated raking light
	  visualization using 3D surface normal data. This is used via the SHD
	  command in association with CVT, which takes 2 arguments: the horizontal
	  light source angle in degrees and the vertical angle from the horizontal
	  plane.


26/09/2006:
	- Cleaned up the hash_map and pool_allocator stuff a little to use typedefs
	  instead of #ifdefs.
	- Added the legacy JTLS command class for panoramic views.


22/09/2006:
	- Added an FCGI stand-alone mode usable with lighttpd's spawn-fcgi command.
	- Also changed the IIPImage cache to use a hash_map and pool_alloc memory.


19/09/2006:
	- If we are using appropriate versions of g++, we now use the high
	  performance pool_alloc memory allocators for our cache containers.
	  Also, instead of a std::map, we use the hash_map extension which
	  offers better performance. Otherwise we default to std::map.
	- Fixed problem in TileManager where uncompressed tiles in the cache
	  were not being cropped when converted to JPEG. The IIPImage tile_width
	  and tile_height fields now hold the base tile size and not the current
	  tile size.


18/092006:
	- Added a "Last-Modified" and "ETag" header to the CVT HTTP response
	  to prevent double requests from being made by web browsers.
	- Fixed bug in CVT where the tile size was being incorrectly set from
	  the IIPImage object and not the tile itself, which was a problem
	  when getting tiles from the cache.


15/09/2006:
	- Changed the Cache keys to be simple strings rather than custom
	  objects. This has solved one of the crashing problems when tiles
	  are deleted from the cache.


29/08/2006:
	- Added Writer class to shield the command implentations from any
	  FCGI specific functions.


28/08/2006:
	- *Major* refactoring of the code. Each command is now called via its own
	  Task class (command pattern), with no processing done in Main.cc.
	  OBJ commands are in OBJ.cc and each output command (eg TIL,CVT etc)
	  now have their own classes.
	- The xangle and yangle variables are now in the View class, which
	  was previously named the ImageTransform class.


25/08/2006:
	- Cleaned up the option variable parsing in Main.cc. It is now mostly
	  done via an Environment class, which checks for defaults etc.


16/08/2006:
	- Moved QLT limit checking from Main into JPEG class. Also now check
	  for empty strings.


08/08/2006:
	- Changed the contrast adjustment code to limit the result to a max of
	  255.0 as this was creating problems with the windows build.


07/03/2006: Version 0.9.6 release.


13/02/2006:
	- Fixed another problem on Mac OS X in TPTImage.cc. The number of
	  channels and bits per sample were giving strange values, so a
	  temporary uint16 variable is now used and cast from. It now works
	  perfectly on Mac :-)


09/02/2006:
	- Changed the start_t and start_u types in Timer.h to long for
	  compatibility with Solaris and Mac OS X.
	- Some code cleanups in the IIPResponse class.


23/01/2006:
	- Added an extra timer for tile insertion - this is the slowest
	  cache operation. We should look to put this in a separate
	  thread at some point!


18/01/2006:
	- Added support for ptif suffix images. These are in fact just
	  pyramidal TIFF images.


11/01/2006:
	- More fixes to the TileManager class. Cache can now handle
	  multiple compression types for the same tile simultaneously.


24/12/2005:
	- Major rewrite of the TileManager class. Now much more concise.


21/10/2005:
	- Added a check in JPEGCompressor for the number of channels.
	  JPEG can handle only image with either 1 or 3 channels.


13/10/2005:
	- Added a TileManager class to act as a higher level access to
	  the tile cache. It checks whether a JPEG compressed tile
	  already exists and if not decodes one from the source image.
	  It also crops any edge tiles to the correct size (required
	  for the new Vips TIFF format).


12/10/2005:
	- Fixed a JTL problem with the new tiled TIFF format. The edge
	  tiles are now cropped before being sent out.
	- Reworked JTL to just forward the request to JTLS rather than
	  duplicating the code there.


09/06/2005:
	- Changed IIPImage.cc to use glob conditionally if glob has been
	  detected. This is needed for mingw compilation.


01/04/2005:
	- Completed an LRU tile cache with the ability to set the max
	  cache size via the configuration variable MAX_IMAGE_CACHE_SIZE,
	  specified in MB.


22/03/2005:
	- Added new Timer class to handle timing data to debug tile
	  access, command and total request times.


06/01/2005:
	- Found problem in the CVT code when dealing with image sequences
	  of different numbers of channels. We have to reload the channel
	  information.


15/12/2004:
	- CVT now works with the new standard compliant TIFF tile format
	  as used by vips-7.10 and later.


10/12/2004:
	- CVT now works with 16 bit TIFF. The compression type reported
	  by TIL also switches from JPEG with 8 bit images to none with
	  16 bit.


08/12/2004:
	- Added CNT contrast command support. Also added check to
	  TPTImage openImage() for whether our image is in fact
	  tiled or not, which can cause the server to crash.


07/12/2004:
	- Added 16 bit support. Changes to RawTile - the data is now
	  a generic (void*) and there are now fields for channels per
	  sample and bits per channel. Changes also to TPTImage.cc,
	  Main.cc and JPEGCompressor.cc.


01/09/2004:
	- Changed the LAB2sRGB code to allow a/b values from
	  +-127 as per the TIFF spec instead +-100.
	- Also fixed a problem caused by signed/unsigned comparisons
	  in ImageTransform with requests for CVT sizes smaller than
	  the tile size.


26/08/2004:
	- Added largefile support by simply adding a configure
	  directive that will add the appropriate defines.


05/07/2004:
	- Fixed problem in JPEGCompressor.cc concerning the value of
	  a structure that we try to read after de-allocating memory.
	  Only seems to be a problem with MSVC++ compiler. (Thanks to
	  Chris Tuijn for spotting this).


11/05/2004: Version 0.9.5 release.


04/05/2004:
	- Moved the colorspace check from TPTImage::getTile to
	  TPTImage::openImage so that a Colorspace request will always
	  have an associated colour space and not just after getTile
	  has been called. We assume for now that all the tiles of an
	  image are all of the same colour space.


21/05/2004:
	- Removed no-cache pragma from CVT header. Also modified
	  max_CVT variable to limit the effective size and not the
	  total image size. ie a small RGN of a massive image can
	  still be sent OK. The resolution calculations have been
	  moved into ImageTransform and is now performed at the last
	  moment in the CVT section.


16/05/2004:
	- Added MAX_CVT environment variable to limit width and height
	  requests of CVT commands. The default is set to 5000 pixels.


02/04/2004:
	- Added SDS command support. This can be used for specifying
	  subimages or the horizontal/vertical angle in 3D sequence
	  images and will eventually replace the use of JTLS by the
	  client. Current usage is SDS=h,v where h and v are the
	  horizontal and vertical sequence angles.


01/04/2004:
        - Fixed length given by the error response. We now count both
          the code and the argument.
 
 
30/03/2004:
        - Fixed TIL to only send the MIME type once before the tile
          sequence.
        - Added better error handling. The IIPResponse is now set
          whenever we have a problem in Main.cc. Plus the catch
          clause now checks for an error in IIPResponse and sends
          this if available rather than the advertising banner.
 
 
29/03/2004:
        - Changed the vertical and horizontal views syntax back to
          old style.
        - Fixed problem with the number of CRLF's after the MIME type:
          Apache complains if there are not 2 sets of CRLF.
        - Changed the IIPImage metadata map to use the string class
          rather than char* - seems to fix a freeze problem.
 

06/03/2004:
	- More fixes to RGN code. Moved the verification logic into
	  the ImageTransform class itself rather than having it in
	  Main.cc. Also fixed a crash resulting from the use of
	  inlining - a gcc bug perhaps? Anyway, now perfectly stable.


05/03/2004:
	- Some minor fixes to the RGN code to prevent crashes from
	  images of less than 8 pixels in size.


04/03/2004:
	- Finished implementation of RGN CVT modifier. Can now specify
	  a region to CVT rather than always having the whole image.
	- Updated embedded XHTML advertising page.
	- Some doxygen-related cleanups and documenting.


03/03/2004:
	- Changed Horizontal-views and Vertical-views return syntax to
	  return the number of views also (request by Denis):
	  Vertical-views/<number views>:view1 view2 ...
	  eg. Vertical-views/3:0 90 180.


02/03/2004:
	- Added automatic colour spaces conversion for CIELAB images
	  to sRGB in CVT mode.


14/12/2003:
	- Added Content-disposition headers to the JTL,JTLS and CVT output.


10/11/2003:
	- Added missing std:: prefixes to a few STL variables in IIPImage.h
	  and IIPResponse.h.
	- Fixed the TIL command to return only the tiles within the
	  rectangle defined by the specified range rather than all of them.


25/10/2003:
	- Fixed missing value in error message for non decodable tiles
	  in TPTImage.cc and erroneous extra CRLF in the Colorspace
	  reply.


22/10/2003:
	- Changed the IIPImage class to give the horizontal and
	  vertical angles a default value of 0,90 for non-sequence
	  images.


11/10/2003:
	- Removed the new allocator in getFileName() in IIPImage.cc to
	  a statically allocated buffer of size 1024.


04/10/2003:
	- Generalised the metadata handling in Main to cope with any
	  available metadata.
	- Changed the way Basic-info and Summary-info work to simply
	  add more objects to the request string rather than try to
	  handle it themselves. Nicely eliminates duplicate handler code
	  without introducing classes or external functions for each obj.
	- Also fixed the server capability return code to follow the IIP
	  spec properly.


03/10/2003:
	- Added tracking of image data to the IIPResponse class. In this
	  way, we can print an error if we have an uncomplete command
	  syntax. eg. a WID without a CVT. We should now never not have
	  some sort of response from the server.
	- Also added Author, Subject etc metadata handling to IIPImage
	  and the necessary handlers to IIPResponse.


15/09/2003:
	- Added doxygen compatible comments to the header files. The
	  generated documentation is in the doc subdirectory.
	- Changed sprintf to snprintf in Main.cc for the vertical-views
	  handler; snprintf is already used everywhere else.
	- Added IIPResponse class to handle message passing back to the
	  client from OBJ requests. This allows for better error and
	  mime header handling and eliminates having to use FCGX_Fprintf.
	- Added SIGHUP handling to the other signals handled - we simply
	  exit and allow mod_fastcgi to restart us.
	- Added support for IIP-opt-comm and IIP-opt-obj requests.
	- Removed the deprecated Max-sequence and Vertical-views object
	  handlers.


12/09/2003: Version 0.9.4 release.
	- Added content-type heading to error returns.
	- Added default catch() clause to the end of the main try block.


11/09/2003:
	- Added Base64 URL decoding for the image path argument supplied
	  to the FIF command.
	- Cleanups to eliminate most GCC -Wall warnings.


10/09/2003:
	- Changed tolower to ::tolower to fix compilation problem using
	  GCC 3x.
	- Logging cleanup.


08/09/2003:
	- Major cleanup up the JPEGCompressor class.
	- Added bits per pixel to the IIPImage copy constructors.
	- Used the new JPEG buffer-buffer functions to add support for the
	  CVT command (limited to JPEG output only).


07/09/2003:
	- Modified the JPEGCompressor class to allow stream-based buffer
	  to buffer encoding via 3 new functions (init, compressstrip and
	  finish).


03/09/2003:
	- Fixed bug in TPTImage.cc. Added TIFFGetField commands for tile_width
	  and tile_height so that they get reset to the correct value even if
	  we loop through the end of a row.
	- Added a bits per pixel field to the IIPImage class.


02/09/2003:
	- Fixed mis-placed jpeg_set_defaults in JPEGCompressor.cc.
	  Was being called after some individual values were set. This only
	  seemed affected the dct_method. Should compress faster now.


28/08/2003:
	- Added WID and HEI command support.


25/08/2003:
	- Autoconf cleanups. Now properly detect for JPEG and TIFF.


24/08/2003:
	- Improvements to the configure script. Can now completely disable
	  the dynamic module loading code from even compiling.
	- The FCGI development library is now included in the distribution
	  for convenience and is integrated into the top-level configure
	  system. It is only used if it is not found on the computer.


22/08/2003:
	- Added extra variable to track the current vertical position as
	  well as the horizontal. Fixes bug when switching between vertical
	  angles on sequence zero.	
	- XHTMLified the advertising banner :-)


22/03/2003: Version 0.9.3 release.
	- Reworked and cleaned up the TIL compression type and subtype data
	  stream prefix with reference to the FlashPix specification.


21/03/2003:
	- All commands are converted to lower case to handle the java JAI
	  IIP implementation which does not properly follow the spec.
	- Also fixed typo in the Colorspace OBJ reply.


15/03/2003:
	- Modifications to the JPEGCompressor constructor to take only the
	  Q factor. Plus the environment variable JPEG_QUALITY can
	  set the default Q factor.
	- Plus added an #undef HAVE_STDLIB_H to JPEGCompressor.h which was
	  interfering with libjpeg. No compiler warnings now even
	  with -pendantic set :-)


13/03/2003:
	- Added extended colour space handling. The TIFF image now has its
	  colourspace extracted and a ColourSpace enum type now exists.
	  Greyscale, RGB and CIELAB are now handled, though the latter is not
	  in the official IIP spec.


10/03/2003:
	- Changed RawTile copy constructor to use memcpy instead of looping
	  through an array: Big speed improvement :-)


08/03/2003:
	- Added USR1 and TERM signal handling to main loop: We now have some
	  stats printed in the logfile on shutdown.
	- Modified IIPImage to accept a filename pattern variable, so that
	  the "_pyr_" image sequence pattern can be user modified.
	- Plus started work on a new tile cache system, but seems very slow,
	  so will mothball it till after the forthcoming release.


10/11/2002: 
	- Changes to some header files etc to make it compatible with gcc 3.2:
	  Mainly STL string specifiers, plus replacement of slist type
	  with std::list.


24/03/2002
        - Changed error handling to follow IIP return code specification
          for unsupported objects and commands. Should do this for
	  each individual exception also.
        - Added runtime configuration variable for max image cache size.


18/03/2002: Version 0.9.2 release.
	- Changes to JPEGCompressor.cc: Fixed bug when encoding very small
	  tiles. Sometimes the JPEG data is larger than the original
	  so we need to allocate some extra memory just in case.
	- Also fixed the iip_empty_output_buffer( j_compress_ptr cinfo )
	  function. Now properly empties the buffer and returns TRUE.	
	- The Compress() routine now passes the entire image buffer array
	  into jpeg_write_scanlines rather than doing it row by
	  row. The row array is dynamically allocated and deleted
	  at the end.
	- Added proper copy constructor to RawTile class to properly copy
	  data without leaving dangling pointers.


09/08/2001:
	- Added time stamp.
	- Some minor changes to the JPEG wrapper - a couple of ints
	  changed to size_t's and a conditional added just before
	  the memcopy code.


07/07/2001: Version 0.9.1 release.
	- Added field for number of bands in Rawtile.h, so that we can now
	  view 1-band black and white as well as 3-band colour images
	- Added missing JTL command handler for single non-sequential images
	  This does the same as JTLS command, but supplies 0 for sequence
	  and angle.


05/03/2001: Version 0.9 release.
	- Bug fixes: moving IIPImage objects in the cache was resulting
	  in lost information.
	- DSOImage memory bug. Modules should handle their own cleanup
	  in close_image, which is now called by the ~DSOImage


04/03/2001:
	- Changed ModuleLoader to a DSOImage derived class of IIPImage.
	- Use a STL map of image type to module path keywords instead
	  of trying to store caches of DSOImages.
	- Clean up and rationalisation of IIPImage class and derived
	  classes.


01/03/2001:
	- Added tokenizer class.
	- Now checks for variables passed to fcgi at start up time
	  via --initial-env directive within Apache.
	- Added basic ModuleLoader class for loading external image decoders.
	- Fixes so that it no longer crashes even with null input query etc.
	- Removed ifdef DEBUG stuff.


27/02/2001:
	- Added Tile-size directive and related IIPImage::getTileWidth() etc.
	- Allowing for various tile sizes to be used :)
	- Improved logfile reporting.<|MERGE_RESOLUTION|>--- conflicted
+++ resolved
@@ -1,11 +1,10 @@
-<<<<<<< HEAD
 08/03/2014:
 	- Changes to resizing algorithms to enable expansions as well as shrink for all views
 	  and regions.
-=======
+
+
 24/02/2014:
 	- Added missing function timer to JTL.cc and increased output precision in PFL.cc to 9.
->>>>>>> 0a5aecb2
 
 
 24/01/2014:
